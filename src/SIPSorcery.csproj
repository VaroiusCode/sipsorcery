﻿<Project Sdk="Microsoft.NET.Sdk">

  <ItemGroup>
    <Compile Remove="core\Properties\**" />
    <EmbeddedResource Remove="core\Properties\**" />
    <None Remove="core\Properties\**" />
  </ItemGroup>

  <ItemGroup>
    <Compile Remove="net\RTSP\RTSPClient.cs" />
    <Compile Remove="net\RTSP\RTSPConnection.cs" />
    <Compile Remove="net\RTSP\RTSPServer.cs" />
  </ItemGroup>

  <ItemGroup>
    <None Remove="core\SIPEvents\Dialog\EventDialogSchema.xsd" />
    <None Remove="core\SIPEvents\Presence\PIDFSchema.xsd" />
    <None Include="icon.png" Pack="true" PackagePath="" />
  </ItemGroup>

  <ItemGroup>
    <PackageReference Include="Microsoft.Extensions.Logging.Abstractions">
      <Version>1.0.0</Version>
    </PackageReference>
    <PackageReference Include="SIPSorcery.WebSocketSharp" Version="0.0.1" />
    <PackageReference Include="System.Runtime.InteropServices.RuntimeInformation" Version="4.3.0" />
    <PackageReference Include="System.ValueTuple" Version="4.5.0" />
  </ItemGroup>

  <ItemGroup Condition="'$(TargetFramework)' == 'netstandard2.0'">
    <PackageReference Include="System.Net.WebSockets.Client">
      <Version>4.3.2</Version>
    </PackageReference>
  </ItemGroup>

  <ItemGroup Condition="'$(TargetFramework)' == 'netcoreapp3.1'">
    <PackageReference Include="System.Net.WebSockets.Client">
      <Version>4.3.2</Version>
    </PackageReference>
  </ItemGroup>
 
  <PropertyGroup>
  <TargetFrameworks>netstandard2.0;net46;netcoreapp3.1</TargetFrameworks>
	<Version>4.0.31-pre</Version>
	<Authors>Aaron Clauson &amp; Contributors</Authors>
	<Copyright>Copyright © 2010-2020 Aaron Clauson</Copyright>
	<PackageLicenseExpression>BSD-3-Clause</PackageLicenseExpression>
	<Title>SIPSorcery</Title>
	<Summary>A cross platform C# .NET library for SIP and WebRTC.</Summary>
	<Description>This repository contains the source for a C# .NET library with full support for the Session Initiation Protocol (SIP) and partial support for WebRTC.</Description>
	<Company>SIP Sorcery PTY LTD</Company>
	<Product>SIPSorcery</Product>
	<PackageId>SIPSorcery</PackageId>
	<GeneratePackageOnBuild>true</GeneratePackageOnBuild>
	<PackageProjectUrl>https://sipsorcery.github.io/sipsorcery/</PackageProjectUrl>
  <!-- Note PackageIcon generates a build warning. Can be removed once Visual Studio supports the nuget "Icon" setting.
       Watch https://github.com/NuGet/Home/issues/8189.-->
  <PackageIconUrl>http://www.sipsorcery.com/mainsite/favicon.ico</PackageIconUrl>
	<PackageIcon>icon.png</PackageIcon>
	<RepositoryUrl>https://github.com/sipsorcery/sipsorcery</RepositoryUrl>
  <RepositoryType>git</RepositoryType>
  <RepositoryBranch>master</RepositoryBranch>
	<PackageTags>SIP WebRTC RTP SDP STUN SIPSorcery</PackageTags>
<<<<<<< HEAD
	<PackageReleaseNotes>- Version 4.0.31-pre: WIP for ICE.
=======
	<PackageReleaseNotes>- Version: 4.0.31-pre: Bug fix setting inactive address when call request with no SDP offer.
>>>>>>> 3cf7b427
- Version 4.0.30-pre: Bug fix for SIP User Agent not handling INVITE request with no SDP offer.
- Version 4.0.29-pre: Added AudioScope sound wave visualisation.
- Version 4.0.16-4.0.28-pre: Big rework of RTP and Audio/Video integration.
- Version 4.0.15-pre - .NET framework min version increased from net452 to net46 due to need for TaskCompletionSource overload.
- Version 4.0.13-pre - RTPSession and WebRTCSession enhancements.
- Version 4.0.8 - Adds WebRTCSession and preliminary WebRTC support.
- Version 4.0.7 - RTP support complete.
- Version 4.0.4 - Added attended transfer capability to SIPUserAgent.
- Version 4.0.3 - Refactor of RTPChannel and RTPSession. SIPUserAgent class incorporates RTPSession (much easier to use).
- Version 4.0.2 - New SIPUserAgent class, combination of client and server user agents. Support for HOMER logging.
- Version &gt; 4.0.0 - Major refactor of SIP transport layer to support IPAddress.Any and IPAddress.IPv6Any.
</PackageReleaseNotes>
	<NeutralLanguage>en-GB</NeutralLanguage>
	<AssemblyVersion>4.0.31.0</AssemblyVersion>
	<FileVersion>4.0.31.0</FileVersion>
  </PropertyGroup>    

</Project><|MERGE_RESOLUTION|>--- conflicted
+++ resolved
@@ -6,10 +6,10 @@
     <None Remove="core\Properties\**" />
   </ItemGroup>
 
-  <ItemGroup>
-    <Compile Remove="net\RTSP\RTSPClient.cs" />
-    <Compile Remove="net\RTSP\RTSPConnection.cs" />
-    <Compile Remove="net\RTSP\RTSPServer.cs" />
+  <ItemGroup>
+    <Compile Remove="net\RTSP\RTSPClient.cs" />
+    <Compile Remove="net\RTSP\RTSPConnection.cs" />
+    <Compile Remove="net\RTSP\RTSPServer.cs" />
   </ItemGroup>
 
   <ItemGroup>
@@ -27,16 +27,16 @@
     <PackageReference Include="System.ValueTuple" Version="4.5.0" />
   </ItemGroup>
 
-  <ItemGroup Condition="'$(TargetFramework)' == 'netstandard2.0'">
-    <PackageReference Include="System.Net.WebSockets.Client">
-      <Version>4.3.2</Version>
-    </PackageReference>
+  <ItemGroup Condition="'$(TargetFramework)' == 'netstandard2.0'">
+    <PackageReference Include="System.Net.WebSockets.Client">
+      <Version>4.3.2</Version>
+    </PackageReference>
   </ItemGroup>
 
-  <ItemGroup Condition="'$(TargetFramework)' == 'netcoreapp3.1'">
-    <PackageReference Include="System.Net.WebSockets.Client">
-      <Version>4.3.2</Version>
-    </PackageReference>
+  <ItemGroup Condition="'$(TargetFramework)' == 'netcoreapp3.1'">
+    <PackageReference Include="System.Net.WebSockets.Client">
+      <Version>4.3.2</Version>
+    </PackageReference>
   </ItemGroup>
  
   <PropertyGroup>
@@ -52,23 +52,19 @@
 	<Product>SIPSorcery</Product>
 	<PackageId>SIPSorcery</PackageId>
 	<GeneratePackageOnBuild>true</GeneratePackageOnBuild>
-	<PackageProjectUrl>https://sipsorcery.github.io/sipsorcery/</PackageProjectUrl>
-  <!-- Note PackageIcon generates a build warning. Can be removed once Visual Studio supports the nuget "Icon" setting.
-       Watch https://github.com/NuGet/Home/issues/8189.-->
+	<PackageProjectUrl>https://sipsorcery.github.io/sipsorcery/</PackageProjectUrl>
+  <!-- Note PackageIcon generates a build warning. Can be removed once Visual Studio supports the nuget "Icon" setting.
+       Watch https://github.com/NuGet/Home/issues/8189.-->
   <PackageIconUrl>http://www.sipsorcery.com/mainsite/favicon.ico</PackageIconUrl>
 	<PackageIcon>icon.png</PackageIcon>
 	<RepositoryUrl>https://github.com/sipsorcery/sipsorcery</RepositoryUrl>
   <RepositoryType>git</RepositoryType>
   <RepositoryBranch>master</RepositoryBranch>
 	<PackageTags>SIP WebRTC RTP SDP STUN SIPSorcery</PackageTags>
-<<<<<<< HEAD
-	<PackageReleaseNotes>- Version 4.0.31-pre: WIP for ICE.
-=======
 	<PackageReleaseNotes>- Version: 4.0.31-pre: Bug fix setting inactive address when call request with no SDP offer.
->>>>>>> 3cf7b427
-- Version 4.0.30-pre: Bug fix for SIP User Agent not handling INVITE request with no SDP offer.
-- Version 4.0.29-pre: Added AudioScope sound wave visualisation.
-- Version 4.0.16-4.0.28-pre: Big rework of RTP and Audio/Video integration.
+- Version 4.0.30-pre: Bug fix for SIP User Agent not handling INVITE request with no SDP offer.
+- Version 4.0.29-pre: Added AudioScope sound wave visualisation.
+- Version 4.0.16-4.0.28-pre: Big rework of RTP and Audio/Video integration.
 - Version 4.0.15-pre - .NET framework min version increased from net452 to net46 due to need for TaskCompletionSource overload.
 - Version 4.0.13-pre - RTPSession and WebRTCSession enhancements.
 - Version 4.0.8 - Adds WebRTCSession and preliminary WebRTC support.
@@ -76,7 +72,7 @@
 - Version 4.0.4 - Added attended transfer capability to SIPUserAgent.
 - Version 4.0.3 - Refactor of RTPChannel and RTPSession. SIPUserAgent class incorporates RTPSession (much easier to use).
 - Version 4.0.2 - New SIPUserAgent class, combination of client and server user agents. Support for HOMER logging.
-- Version &gt; 4.0.0 - Major refactor of SIP transport layer to support IPAddress.Any and IPAddress.IPv6Any.
+- Version &gt; 4.0.0 - Major refactor of SIP transport layer to support IPAddress.Any and IPAddress.IPv6Any.
 </PackageReleaseNotes>
 	<NeutralLanguage>en-GB</NeutralLanguage>
 	<AssemblyVersion>4.0.31.0</AssemblyVersion>
