﻿//-----------------------------------------------------------------------------
// Filename: ISIPServerUserAgent.cs
//
// Description: The interface definition for SIP Server User Agents (UAS).

// Author(s):
// Aaron Clauson (aaron@sipsorcery.com)
//
// History:
// 30 Aug 2009	Aaron Clauson   Created, Hobart, Australia.
// rj2: added overloads for Answer/Reject/Redirect-methods with/out customHeader
//
// License: 
// BSD 3-Clause "New" or "Revised" License, see included LICENSE.md file.
//-----------------------------------------------------------------------------

using System;

namespace SIPSorcery.SIP.App
{
    public delegate void SIPUASDelegate(ISIPServerUserAgent uas);

    /// <summary>
    /// Interface for classes implementing SIP server user agent functionality. The
    /// main function of a SIP client user agent is the ability to receive calls.
    /// </summary>
    public interface ISIPServerUserAgent
    {
        SIPCallDirection CallDirection { get; }
        SIPDialogue SIPDialogue { get; }
        SIPAccount SIPAccount { get; set; }
        bool IsAuthenticated { get; set; }
        bool IsB2B { get; }
        bool IsInvite { get; }                      // Set to true for server user agents that are handling an INVITE request.
        SIPRequest CallRequest { get; }
        string CallDestination { get; }
        bool IsUASAnswered { get; }
        string Owner { get; }

        event SIPUASDelegate CallCancelled;
        event SIPUASDelegate NoRingTimeout;
        event SIPUASDelegate TransactionComplete;
        event SIPUASStateChangedDelegate UASStateChanged;

        bool LoadSIPAccountForIncomingCall();
        bool AuthenticateCall();
        void Progress(SIPResponseStatusCodesEnum progressStatus, string reasonPhrase, string[] customHeaders, string progressContentType, string progressBody);
<<<<<<< HEAD
        SIPDialogue Answer(string contentType, string body, SIPDialogue answeredDialogue, SIPDialogueTransferModesEnum transferMode);
        SIPDialogue Answer(string contentType, string body, string toTag, SIPDialogue answeredDialogue, SIPDialogueTransferModesEnum transferMode);
        SIPDialogue Answer(string contentType, string body, SIPDialogue answeredDialogue, SIPDialogueTransferModesEnum transferMode, string[] customHeaders);
        SIPDialogue Answer(string contentType, string body, string toTag, SIPDialogue answeredDialogue, SIPDialogueTransferModesEnum transferMode, string[] customHeaders);
        void Reject(SIPResponseStatusCodesEnum failureStatus, string reasonPhrase);
=======
        SIPDialogue Answer(string contentType, string body, SIPDialogueTransferModesEnum transferMode);
        SIPDialogue Answer(string contentType, string body, string toTag, SIPDialogueTransferModesEnum transferMode);
        SIPDialogue Answer(string contentType, string body, SIPDialogueTransferModesEnum transferMode, string[] customHeaders);
        SIPDialogue Answer(string contentType, string body, string toTag, SIPDialogueTransferModesEnum transferMode, string[] customHeaders);
        void Reject(SIPResponseStatusCodesEnum failureStatus, string reasonPhrase); 
>>>>>>> f32d41c0
        void Reject(SIPResponseStatusCodesEnum failureStatus, string reasonPhrase, string[] customHeaders);
        void Redirect(SIPResponseStatusCodesEnum redirectCode, SIPURI redirectURI);
        void Redirect(SIPResponseStatusCodesEnum redirectCode, SIPURI redirectURI, string[] customHeaders);
        void NoCDR();
        void SetTraceDelegate(SIPTransactionTraceMessageDelegate traceDelegate);
        void SetOwner(string owner, string adminMemberId);
        void AnswerNonInvite(SIPResponseStatusCodesEnum answerStatus, string reasonPhrase, string[] customHeaders, string contentType, string body);
        void SetDialPlanContextID(Guid dialPlanContextID);
    }
}
<|MERGE_RESOLUTION|>--- conflicted
+++ resolved
@@ -1,70 +1,62 @@
-﻿//-----------------------------------------------------------------------------
-// Filename: ISIPServerUserAgent.cs
-//
-// Description: The interface definition for SIP Server User Agents (UAS).
-
-// Author(s):
-// Aaron Clauson (aaron@sipsorcery.com)
-//
-// History:
-// 30 Aug 2009	Aaron Clauson   Created, Hobart, Australia.
-// rj2: added overloads for Answer/Reject/Redirect-methods with/out customHeader
-//
-// License: 
-// BSD 3-Clause "New" or "Revised" License, see included LICENSE.md file.
-//-----------------------------------------------------------------------------
-
-using System;
-
-namespace SIPSorcery.SIP.App
-{
-    public delegate void SIPUASDelegate(ISIPServerUserAgent uas);
-
-    /// <summary>
-    /// Interface for classes implementing SIP server user agent functionality. The
-    /// main function of a SIP client user agent is the ability to receive calls.
-    /// </summary>
-    public interface ISIPServerUserAgent
-    {
-        SIPCallDirection CallDirection { get; }
-        SIPDialogue SIPDialogue { get; }
-        SIPAccount SIPAccount { get; set; }
-        bool IsAuthenticated { get; set; }
-        bool IsB2B { get; }
-        bool IsInvite { get; }                      // Set to true for server user agents that are handling an INVITE request.
-        SIPRequest CallRequest { get; }
-        string CallDestination { get; }
-        bool IsUASAnswered { get; }
-        string Owner { get; }
-
-        event SIPUASDelegate CallCancelled;
-        event SIPUASDelegate NoRingTimeout;
-        event SIPUASDelegate TransactionComplete;
-        event SIPUASStateChangedDelegate UASStateChanged;
-
-        bool LoadSIPAccountForIncomingCall();
-        bool AuthenticateCall();
-        void Progress(SIPResponseStatusCodesEnum progressStatus, string reasonPhrase, string[] customHeaders, string progressContentType, string progressBody);
-<<<<<<< HEAD
-        SIPDialogue Answer(string contentType, string body, SIPDialogue answeredDialogue, SIPDialogueTransferModesEnum transferMode);
-        SIPDialogue Answer(string contentType, string body, string toTag, SIPDialogue answeredDialogue, SIPDialogueTransferModesEnum transferMode);
-        SIPDialogue Answer(string contentType, string body, SIPDialogue answeredDialogue, SIPDialogueTransferModesEnum transferMode, string[] customHeaders);
-        SIPDialogue Answer(string contentType, string body, string toTag, SIPDialogue answeredDialogue, SIPDialogueTransferModesEnum transferMode, string[] customHeaders);
-        void Reject(SIPResponseStatusCodesEnum failureStatus, string reasonPhrase);
-=======
-        SIPDialogue Answer(string contentType, string body, SIPDialogueTransferModesEnum transferMode);
-        SIPDialogue Answer(string contentType, string body, string toTag, SIPDialogueTransferModesEnum transferMode);
-        SIPDialogue Answer(string contentType, string body, SIPDialogueTransferModesEnum transferMode, string[] customHeaders);
-        SIPDialogue Answer(string contentType, string body, string toTag, SIPDialogueTransferModesEnum transferMode, string[] customHeaders);
-        void Reject(SIPResponseStatusCodesEnum failureStatus, string reasonPhrase); 
->>>>>>> f32d41c0
-        void Reject(SIPResponseStatusCodesEnum failureStatus, string reasonPhrase, string[] customHeaders);
-        void Redirect(SIPResponseStatusCodesEnum redirectCode, SIPURI redirectURI);
-        void Redirect(SIPResponseStatusCodesEnum redirectCode, SIPURI redirectURI, string[] customHeaders);
-        void NoCDR();
-        void SetTraceDelegate(SIPTransactionTraceMessageDelegate traceDelegate);
-        void SetOwner(string owner, string adminMemberId);
-        void AnswerNonInvite(SIPResponseStatusCodesEnum answerStatus, string reasonPhrase, string[] customHeaders, string contentType, string body);
-        void SetDialPlanContextID(Guid dialPlanContextID);
-    }
-}
+﻿//-----------------------------------------------------------------------------
+// Filename: ISIPServerUserAgent.cs
+//
+// Description: The interface definition for SIP Server User Agents (UAS).
+
+// Author(s):
+// Aaron Clauson (aaron@sipsorcery.com)
+//
+// History:
+// 30 Aug 2009	Aaron Clauson   Created, Hobart, Australia.
+// rj2: added overloads for Answer/Reject/Redirect-methods with/out customHeader
+//
+// License: 
+// BSD 3-Clause "New" or "Revised" License, see included LICENSE.md file.
+//-----------------------------------------------------------------------------
+
+using System;
+
+namespace SIPSorcery.SIP.App
+{
+    public delegate void SIPUASDelegate(ISIPServerUserAgent uas);
+
+    /// <summary>
+    /// Interface for classes implementing SIP server user agent functionality. The
+    /// main function of a SIP client user agent is the ability to receive calls.
+    /// </summary>
+    public interface ISIPServerUserAgent
+    {
+        SIPCallDirection CallDirection { get; }
+        SIPDialogue SIPDialogue { get; }
+        SIPAccount SIPAccount { get; set; }
+        bool IsAuthenticated { get; set; }
+        bool IsB2B { get; }
+        bool IsInvite { get; }                      // Set to true for server user agents that are handling an INVITE request.
+        SIPRequest CallRequest { get; }
+        string CallDestination { get; }
+        bool IsUASAnswered { get; }
+        string Owner { get; }
+
+        event SIPUASDelegate CallCancelled;
+        event SIPUASDelegate NoRingTimeout;
+        event SIPUASDelegate TransactionComplete;
+        event SIPUASStateChangedDelegate UASStateChanged;
+
+        bool LoadSIPAccountForIncomingCall();
+        bool AuthenticateCall();
+        void Progress(SIPResponseStatusCodesEnum progressStatus, string reasonPhrase, string[] customHeaders, string progressContentType, string progressBody);
+        SIPDialogue Answer(string contentType, string body, SIPDialogueTransferModesEnum transferMode);
+        SIPDialogue Answer(string contentType, string body, string toTag, SIPDialogueTransferModesEnum transferMode);
+        SIPDialogue Answer(string contentType, string body, SIPDialogueTransferModesEnum transferMode, string[] customHeaders);
+        SIPDialogue Answer(string contentType, string body, string toTag, SIPDialogueTransferModesEnum transferMode, string[] customHeaders);
+        void Reject(SIPResponseStatusCodesEnum failureStatus, string reasonPhrase); 
+        void Reject(SIPResponseStatusCodesEnum failureStatus, string reasonPhrase, string[] customHeaders);
+        void Redirect(SIPResponseStatusCodesEnum redirectCode, SIPURI redirectURI);
+        void Redirect(SIPResponseStatusCodesEnum redirectCode, SIPURI redirectURI, string[] customHeaders);
+        void NoCDR();
+        void SetTraceDelegate(SIPTransactionTraceMessageDelegate traceDelegate);
+        void SetOwner(string owner, string adminMemberId);
+        void AnswerNonInvite(SIPResponseStatusCodesEnum answerStatus, string reasonPhrase, string[] customHeaders, string contentType, string body);
+        void SetDialPlanContextID(Guid dialPlanContextID);
+    }
+}